import asyncio
import itertools
import json
import logging
import os
import re
import shlex
import shutil
import subprocess
import tempfile
import time
from asyncio import Lock
from asyncio.subprocess import PIPE
from datetime import datetime, timedelta
from jetstream.backends import BaseBackend
from jetstream import settings

log = logging.getLogger('jetstream.slurm')
sacct_delimiter = '\037'
job_id_pattern = re.compile(r"^(?P<jobid>\d+)(_(?P<arraystepid>\d+))?(\.(?P<stepid>(\d+|batch|extern)))?$")


class SlurmBackend(BaseBackend):
    """SlurmBackend will spawn tasks using a Slurm batch scheduler.

    The spawn coroutine will return when the slurm job ID for a task is
    complete. This works by maintaining a dict of SlurmBatchJobs, and
    periodically asking for updates from sacct."""
    count = itertools.count()
    respects = ('cmd', 'stdin', 'stdout', 'stderr', 'cpus', 'mem', 'walltime',
                'slurm_args')

    def __init__(
            self,
            sacct_frequency=60,
            sbatch_args=None,
            sbatch_delay=0.1,
            sbatch_executable=None,
            sacct_fields=('JobID', 'Elapsed'),
            job_monitor_max_fails=5):
        """SlurmBackend submits tasks as jobs to a Slurm batch cluster

        :param sacct_frequency: Frequency in seconds that job updates will
        be requested from sacct
        :param sbatch: path to the sbatch binary if not on PATH
        """
        super(SlurmBackend, self).__init__()
        self.sbatch_args = sbatch_args
        self.sbatch_executable = sbatch_executable
        self.sacct_frequency = sacct_frequency
        self.sacct_fields = sacct_fields
        self.sbatch_delay = sbatch_delay
        self.sbatch_lock = Lock()
        self.job_monitor_max_fails = job_monitor_max_fails
        self.jobs = dict()

        self.coroutines = (self.job_monitor,)
        self._next_update = datetime.now()

        if self.sbatch_executable is None:
            self.sbatch_executable = shutil.which('sbatch') or 'sbatch'

        with open(os.devnull, 'w') as devnull:
            subprocess.run(
                [self.sbatch_executable, '--version'],
                check=True,
                stdout=devnull,
                stderr=devnull
            )

        log.info('SlurmBackend initialized')

    def _bump_next_update(self):
        self._next_update = datetime.now() + timedelta(seconds=self.sacct_frequency)
        log.debug(f'Next sacct update bumped to {self._next_update.isoformat()}')

    def _get_sbatch_args(self, task):
        """Any extra args for sbatch will come from the application
        settings, followed by task settings. This means task settings
        will be able to override application config settings."""
        sbatch_args = []

        conf_sbatch_args = self.sbatch_args
        if conf_sbatch_args is None:
            pass
        elif isinstance(conf_sbatch_args, str):\
            # It can be a pain to store args s
            args = shlex.split(conf_sbatch_args)
            sbatch_args.extend(args)
        else:
            sbatch_args.extend(conf_sbatch_args)

        task_sbatch_args = task.directives.get('sbatch_args')
        if task_sbatch_args is None:
            pass
        elif isinstance(task_sbatch_args, str):
            args = shlex.split(task_sbatch_args)
            sbatch_args.extend(args)
        else:
            sbatch_args.extend(task_sbatch_args)

        return sbatch_args

    async def wait_for_next_update(self):
        """This allows the wait time to be bumped up each time a job is
        submitted. This means that sacct will never be checked immediately
        after submitting jobs, and it protects against finding data from
        old jobs with the same job ID in the database"""
        while datetime.now() < self._next_update:
            sleep_delta = self._next_update - datetime.now()
            sleep_seconds = max(0, sleep_delta.total_seconds())
            await asyncio.sleep(sleep_seconds)

    async def job_monitor(self):
        """Request job data updates from sacct for each job in self.jobs."""
        log.info('Slurm job monitor started!')
        failures = self.job_monitor_max_fails
        try:
            while 1:
                await self.wait_for_next_update()

                if not self.jobs:
                    log.debug('No current jobs to check')
                    self._bump_next_update()
                    continue
                try:
                    sacct_data = sacct(*self.jobs, return_data=True)
                except Exception:
                    if failures <= 0:
                        raise
                    else:
                        failures -= 1
                    err = f'Slurm job monitor error: {failures} remaining'
                    log.exception(err)
                    await asyncio.sleep(120)
                    continue

                failures = self.job_monitor_max_fails
                self._bump_next_update()

                for jid, data in sacct_data.items():
                    if jid in self.jobs:
                        job = self.jobs[jid]
                        job.job_data = data

                        if job.is_done() and job.event is not None:
                            job.event.set()
                            self.jobs.pop(jid)
        finally:
            log.info('Slurm job monitor stopped!')

    def slurm_job_name(self, task):
        """The slurm backend gives each job a name that is
        <run_id>.<job number>
        """
        count = next(self.count)
        run_id = self.runner.run_id
        return '{}.{}'.format(run_id, count)

    def slurm_job_comment(self, task):
        """Slurm jobs will receive a comment that contains details about the
        task, run id, and tags taken from the task directives. If tags are a
        string, they will be converted to a list with shlex.split"""
        tags = task.directives.get('tags', [])
        if isinstance(tags, str):
            tags = shlex.split(tags)

        comment = {
            'id': task.identity,
            'tags': tags
        }

        # TODO long tags here could cause an sbatch submission error, but
        # we still have over 1000 characters before that happens, so the
        # chance is pretty small. Limiting the tag length is non-trivial
        # but possible. It would probably be best to enforce this limit at
        # the Task level though.

        comment_string = json.dumps(comment, sort_keys=True)
        return comment_string

    def cancel(self):
        if self.jobs:
            jobs = list(self.jobs.keys())
            log.info(f'Requesting scancel for {len(jobs)} slurm jobs')
            subprocess.run(['scancel'] + jobs)

    async def spawn(self, task):
        log.debug(f'Spawn: {task.name}')

        if not task.directives.get('cmd'):
            return task.complete()

<<<<<<< HEAD
        # sbatch breaks when called too frequently
=======
        # sbatch breaks when called too frequently, so this places
        # a hard limit on the frequency of sbatch calls.
        time.sleep(self.sbatch_delay)

>>>>>>> ad1d0518
        stdin, stdout, stderr = self.get_fd_paths(task)
        additional_args = self._get_sbatch_args(task)

<<<<<<< HEAD
        async with self.sbatch_lock:
            time.sleep(self.sbatch_delay)
            job = sbatch(
                cmd=task.directives['cmd'],
                name=task.name,
                stdin=stdin,
                stdout=stdout,
                stderr=stderr,
                comment=self.slurm_job_comment(task),
                cpus_per_task=task.directives.get('cpus'),
                mem=task.directives.get('mem'),
                walltime=task.directives.get('walltime'),
                additional_args=task.directives.get('sbatch_args'),
                sbatch_executable=self.sbatch_executable
            )
=======
        job = sbatch(
            cmd=task.directives['cmd'],
            name=task.name,
            stdin=stdin,
            stdout=stdout,
            stderr=stderr,
            comment=self.slurm_job_comment(task),
            cpus_per_task=task.directives.get('cpus'),
            mem=task.directives.get('mem'),
            walltime=task.directives.get('walltime'),
            additional_args=additional_args,
            sbatch_executable=self.sbatch_executable
        )
>>>>>>> ad1d0518

        task.state.update(
            label=f'Slurm({job.jid})',
            stdout_path=stdout,
            stderr_path=stderr,
            slurm_job_id=job.jid,
            slurm_cmd=' '.join(shlex.quote(a) for a in job.args)
        )

        self._bump_next_update()
        log.info(f'SlurmBackend submitted({job.jid}): {task.name}')

        job.event = asyncio.Event(loop=self.runner.loop)
        self.jobs[job.jid] = job

        await job.event.wait()
        log.debug(f'{task.name}: job info was updated')

        if self.sacct_fields:
            job_info = {k: v for k, v in job.job_data.items() if
                        k in self.sacct_fields}
            task.state['slurm_sacct'] = job_info

        if job.is_ok():
            log.info(f'Complete: {task.name}')
            task.complete(job.returncode())
        else:
            log.info(f'Failed: {task.name}')
            task.fail(job.returncode())

        log.debug(f'Slurmbackend returning task: {task.name}')
        return task


class SlurmBatchJob(object):
    states = {
        'BOOT_FAIL': 'Job terminated due to launch failure, typically due to a '
                     'hardware failure (e.g. unable to boot the node or block '
                     'and the job can not be requeued).',
        'CANCELLED': 'Job was explicitly cancelled by the user or system '
                     'administrator. The job may or may not have been '
                     'initiated.',
        'COMPLETED': 'Job has terminated all processes on all nodes with an '
                     'exit code of zero.',
        'CONFIGURING': 'Job has been allocated resources, but are waiting for '
                       'them to become ready for use (e.g. booting).',
        'COMPLETING': 'Job is in the process of completing. Some processes on '
                      'some nodes may still be active.',
        'FAILED': 'Job terminated with non-zero exit code or other failure '
                  'condition.',
        'NODE_FAIL': 'Job terminated due to failure of one or more allocated '
                     'nodes.',
        'PENDING': 'Job is awaiting resource allocation.',
        'PREEMPTED': 'Job terminated due to preemption.',
        'REVOKED': 'Sibling was removed from cluster due to other cluster '
                   'starting the job.',
        'RUNNING': 'Job currently has an allocation.',
        'SPECIAL_EXIT': 'The job was requeued in a special state. This state '
                        'can be set by users, typically in EpilogSlurmctld, if '
                        'the job has terminated with a particular exit value.',
        'STOPPED': 'Job has an allocation, but execution has been stopped with '
                   'SIGSTOP signal. CPUS have been retained by this job.',
        'SUSPENDED': 'Job has an allocation, but execution has been suspended '
                     'and CPUs have been released for other jobs.',
        'TIMEOUT': 'Job terminated upon reaching its time limit.'
    }

    active_states = {'CONFIGURING', 'COMPLETING', 'RUNNING', 'SPECIAL_EXIT',
                     'PENDING'}

    inactive_states = {'BOOT_FAIL', 'CANCELLED', 'COMPLETED', 'FAILED',
                       'NODE_FAIL', 'PREEMPTED', 'REVOKED',
                       'STOPPED', 'SUSPENDED', 'TIMEOUT'}

    failed_states = {'BOOT_FAIL', 'CANCELLED', 'FAILED', 'NODE_FAIL'}

    passed_states = {'COMPLETED'}

    def __init__(self, jid=None, data=None):
        self.args = None
        self._job_data = None

        if data:
            if jid is None:
                self.jid = str(data['JobID'])
            self._update_state(data)
        else:
            self.jid = str(jid)

    def __eq__(self, other):
        try:
            if other == self.jid:
                return True
        except AttributeError:
            return other.jid == self.jid

    def __repr__(self):
        return '<SlurmBatchJob: {}>'.format(self.jid)

    def _update_state(self, job_data):
        self._job_data = job_data

    def update(self):
        data = launch_sacct(self.jid)

        if not self.jid in data:
            raise ValueError('No job data found for:  {}'.format(self.jid))
        else:
            self.job_data = data[self.jid]

    def wait(self, *args, **kwargs):
        return wait(self.jid, *args, **kwargs)

    @property
    def job_data(self):
        return self._job_data

    @job_data.setter
    def job_data(self, value):
        self._update_state(value)

    def returncode(self):
        """Attempts to returns a standard integer exit code based on Slurm
        "derived" exit code, but falls back to some dumb heuristics if the
        exit code isn't parsing."""
        if not self.is_done():
            raise ValueError('Job not done yet')

        try:
            return int(self.job_data['ExitCode'].partition(':')[0])
        except (KeyError, IndexError):
            if self.is_ok():
                return 0
            else:
                return 1

    def cancel(self):
        log.info('Launching "scancel {}"'.format(self.jid))
        cmd_args = ('scancel', self.jid)
        return subprocess.call(cmd_args)

    def is_done(self):
        if self._job_data:
            state = self._job_data.get('State')

            if state not in self.active_states:
                return True

        return False

    def is_ok(self):
        if not self.is_done():
            raise ValueError('Job is not complete yet.')

        if self.job_data['State'] in self.passed_states:
            return True
        else:
            return False


def wait(*job_ids, update_frequency=10):
    """Wait for one or more slurm batch jobs to complete"""
    while 1:
        jobs = sacct(*job_ids)

        if all([j.is_done() for j in jobs]):
            return
        else:
            time.sleep(update_frequency)


def sacct(*job_ids, chunk_size=1000, strict=False, return_data=False):
    """Query sacct for job records.

    Jobs are returned for each job id, but steps will be combined under a
    single job id object. This will return a placeholder job for any job
    id given, regardless of whether job data was returned by sacct. The
    strict option can be used to raise an error when job data is missing
    for any of the job ids."""
    if not job_ids:
        raise ValueError('Missing required argument: job_ids')

    job_ids = [str(jid) for jid in job_ids]
    jobs = [SlurmBatchJob(jid) for jid in job_ids]

    data = {}
    for i in range(0, len(job_ids), chunk_size):
        chunk = job_ids[i: i + chunk_size]
        sacct_output = launch_sacct(*chunk)
        data.update(sacct_output)

    log.debug('Status updates for {} jobs'.format(len(data)))

    if return_data:
        return data

    for job in jobs:
        if not job.jid in data:
            if strict:
                raise ValueError('No records returned for {}'.format(job.jid))
            else:
                log.debug('No records found for {}'.format(job.jid))
        else:
            job.job_data = data[job.jid]

    return jobs


def launch_sacct(*job_ids, delimiter=sacct_delimiter, raw=False):
    """Launch sacct command and return stdout data

    This function returns raw query results, sacct() will be more
    useful in many cases.

    :param job_ids: Job ids to include in the query
    :param delimiter: Delimiter to separate parsable results data
    :param raw: Return raw stdout instead of parsed
    :return: Dict or Bytes
    """
    log.debug('Sacct request for {} jobs...'.format(len(job_ids)))
    args = ['sacct', '-P', '--format', 'all', '--delimiter={}'.format(delimiter)]

    for jid in job_ids:
        args.extend(['-j', str(jid)])

    log.debug('Launching: {}'.format(' '.join([shlex.quote(r) for r in args])))
    p = subprocess.run(args, stdout=PIPE, check=True)

    if raw:
        return p.stdout.decode()

    return parse_sacct(p.stdout.decode(), delimiter=delimiter)


def parse_sacct(data, delimiter=sacct_delimiter, id_pattern=job_id_pattern):
    """Parse stdout from sacct to a dictionary of job ids and data."""
    jobs = dict()
    lines = iter(data.strip().splitlines())
    header = next(lines).strip().split(delimiter)

    for line in lines:
        row = dict(zip(header, line.strip().split(delimiter)))

        try:
            match = id_pattern.match(row['JobID'])
            groups = match.groupdict()
        except (KeyError, AttributeError):
            # Job data restrictions are very loose - there is a small chance
            # that the chosen delimiter was added to some field in the job
            # data, and that will break this parser. If that happens records
            # are skipped and a warning is issued, but parsing continues.
            log.warning('Error parsing sacct line: {}'.format(line))
            continue

        # Slurm job ids are <jobid>[_<arrayid>][.<taskid>]. The goal here
        # is to group all job steps (tasks, array steps) under their
        # corresponding jid. The steps are added to a list under the key
        # "_steps", all other data updates the dictionary.
        jid = groups['jobid']

        if groups['stepid'] or groups['arraystepid']:
            if jid not in jobs:
                jobs[jid] = {'_steps': list()}

            jobs[jid]['_steps'].append(row)
        else:
            if jid not in jobs:
                jobs[jid] = dict()

            row['_steps'] = list()
            jobs[jid].update(row)

    return jobs


def sbatch(cmd, name=None, stdin=None, stdout=None, stderr=None, tasks=None,
           cpus_per_task=None, mem=None, walltime=None, comment=None,
           additional_args=None, sbatch_executable=None, retry=10):
    if sbatch_executable is None:
        sbatch_executable = 'sbatch'

    args = [sbatch_executable, '--parsable']

    if name:
        args.extend(['-J', name])

    if stdin:
        args.extend(['--input', stdin])

    if stdout:
        args.extend(['-o', stdout])

    if stderr:
        args.extend(['-e', stdout])

    if tasks:
        args.extend(['-n', tasks])

    if cpus_per_task:
        args.extend(['-c', cpus_per_task])

    if mem:
        args.extend(['--mem', mem])

    if walltime:
        args.extend(['-t', walltime])

    if comment:
        args.extend(['--comment', comment])

    if additional_args:
        if isinstance(additional_args, str):
            args.append(additional_args)
        else:
            args.extend(additional_args)

    if cmd.startswith('#!'):
        script = cmd
    else:
        script = '#!/bin/bash\n{}'.format(cmd)

    temp = tempfile.NamedTemporaryFile()
    with open(temp.name, 'w') as fp:
        fp.write(script)

    args.append(temp.name)
    args = [str(r) for r in args]

    remaining_tries = int(retry)
    while 1:
        try:
            p = subprocess.run(args, stdout=subprocess.PIPE, check=True)
            break
        except subprocess.CalledProcessError:
            if remaining_tries > 0:
                remaining_tries -= 1
                log.exception(f'Error during sbatch, retrying in 60s ...')
                time.sleep(60)
            else:
                raise

    jid = p.stdout.decode().strip()
    job = SlurmBatchJob(jid)
    job.args = args
    job.script = script
    return job<|MERGE_RESOLUTION|>--- conflicted
+++ resolved
@@ -191,18 +191,10 @@
         if not task.directives.get('cmd'):
             return task.complete()
 
-<<<<<<< HEAD
         # sbatch breaks when called too frequently
-=======
-        # sbatch breaks when called too frequently, so this places
-        # a hard limit on the frequency of sbatch calls.
-        time.sleep(self.sbatch_delay)
-
->>>>>>> ad1d0518
         stdin, stdout, stderr = self.get_fd_paths(task)
         additional_args = self._get_sbatch_args(task)
 
-<<<<<<< HEAD
         async with self.sbatch_lock:
             time.sleep(self.sbatch_delay)
             job = sbatch(
@@ -215,24 +207,9 @@
                 cpus_per_task=task.directives.get('cpus'),
                 mem=task.directives.get('mem'),
                 walltime=task.directives.get('walltime'),
-                additional_args=task.directives.get('sbatch_args'),
+                additional_args=additional_args,
                 sbatch_executable=self.sbatch_executable
             )
-=======
-        job = sbatch(
-            cmd=task.directives['cmd'],
-            name=task.name,
-            stdin=stdin,
-            stdout=stdout,
-            stderr=stderr,
-            comment=self.slurm_job_comment(task),
-            cpus_per_task=task.directives.get('cpus'),
-            mem=task.directives.get('mem'),
-            walltime=task.directives.get('walltime'),
-            additional_args=additional_args,
-            sbatch_executable=self.sbatch_executable
-        )
->>>>>>> ad1d0518
 
         task.state.update(
             label=f'Slurm({job.jid})',
