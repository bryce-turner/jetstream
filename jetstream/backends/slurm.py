import os
import re
import time
import json
import subprocess
import itertools
import tempfile
import asyncio
from asyncio import BoundedSemaphore, Event
from asyncio.subprocess import PIPE
from concurrent.futures import CancelledError
from jetstream import log
from jetstream.backends import Backend


class SlurmBackend(Backend):
    """SlurmBackend will spawn tasks using a Slurm batch scheduler.

    The spawn coroutine will return when the slurm job ID for a task is
    complete. This works by maintaining a dict of SlurmBatchJobs, and
    periodically asking for updates from sacct."""
    count = itertools.count()
    sacct_delimiter = '\037'
    submission_pattern = re.compile(r"Submitted batch job (\d*)")
    job_id_pattern = re.compile(r"(?P<jobid>\d*)\.?(?P<taskid>.*)")
    respects = ('cmd', 'stdin', 'stdout', 'stderr', 'cpus', 'mem', 'walltime',
                'slurm_args')

    def __init__(self, max_jobs=9001, sacct_frequency=10, chunk_size=1000):
        """SlurmBackend submits tasks as jobs to a Slurm batch cluster

        max_jobs cannot be changed after instantiation

        :param max_jobs: A hard limit on the number of active jobs this backend
        will permit simultaneously
        :param sacct_frequency: Frequency in seconds that job updates will
        be requested from sacct
        :param chunk_size: Number of jobs that will be checked with each
        request to sacct
        """
        self.sacct_frequency = sacct_frequency
        self.chunk_size = chunk_size
        self._jobs = {}
        self._jobs_sem = BoundedSemaphore(max_jobs)
        log.info('SlurmBackend initialized with {} max jobs'.format(max_jobs))

    def status(self):
        return 'Slurm jobs: {}'.format(self._jobs_sem)

    def chunk_jobs(self):
        seq = list(self._jobs.keys())
        size = self.chunk_size
        return (seq[pos:pos + size] for pos in range(0, len(seq), size))

    def add_jid(self, jid):
        job = SlurmBatchJob(jid)
        self._jobs[jid] = job
        return job

    async def start_coros(self):
        log.info('Slurm job monitor started!')

        try:
            while self.runner.run.is_set():
                await asyncio.sleep(self.sacct_frequency)
                await self._update_jobs()
        except CancelledError:
            if self._jobs:
                jids = ' '.join(list(self._jobs.keys()))
                log.info('Requesting scancel for: {}'.format(jids))
                await self.subprocess_run_sh('scancel {}'.format(jids))
        finally:
            log.info('Slurm job monitor stopped!')

    async def _update_jobs(self):
        """Request job data updates from sacct for each job in self._jobs.

        This may perform several sacct calls depending on the length of
        self._jobs. After job data is received, each job will be updated.
        If the job is complete, this will cause its Backend.spawn coroutine
        to complete and return. """
        log.verbose('Sacct request for {} jobs...'.format(len(self._jobs)))
        sacct_data = {}

        for chunk in self.chunk_jobs():
            data = await self.async_sacct_request(*chunk)
            sacct_data.update(data)

        log.verbose('Status updates for {} jobs'.format(len(sacct_data)))

        reap = set()
        for jid, job in self._jobs.items():
            if jid in sacct_data:
                log.debug('Updating: {}'.format(jid))
                job_data = sacct_data[jid]
                job.update(job_data)

                if job.is_complete:
                    reap.add(jid)
            else:
                # It may take several seconds for a Slurm job to get a
                # record in the accounting database. So, this can't be
                # treated as an error. It may become necessary to add
                # some time window where this is acceptable, depending
                # on the failure rate of slurm jobs to propagate into
                # the accounting database.
                log.warning('No sacct data found for {}'.format(jid))

        for jid in reap:
            self._jobs.pop(jid)

    async def async_sacct_request(self, *job_ids):
        """Asynchronously request data from sacct, this method returns a
        coroutine."""
        if not job_ids:
            raise ValueError('Missing required argument "job_ids"')

        job_args = ' '.join(['-j {}'.format(jid) for jid in job_ids])

        cmd = 'sacct -P --format all --delimiter={} {}'.format(
            self.sacct_delimiter, job_args)

        log.verbose('Launching: {}'.format(cmd))
        p = await self.create_subprocess_shell(cmd, stdout=PIPE, stderr=PIPE)
        stdout, stderr = await p.communicate()

        res = self._parse_sacct(stdout.decode())
        return res

    def sacct_request(self, *job_ids):
        """Request job data from sacct"""
        if not job_ids:
            raise ValueError('Missing required argument "job_ids"')

        job_args = ' '.join(['-j {}'.format(jid) for jid in job_ids])

        cmd = 'sacct -P --format all --delimiter={} {}'.format(
            self.sacct_delimiter, job_args)

        log.verbose('Launching: {}'.format(cmd))
        stdout = subprocess.check_output(cmd, shell=True)

        res = self._parse_sacct(stdout.decode())

        return res

    def get_jobs(self, *job_ids):
        jobs = []
        job_data = self.sacct_request(*job_ids)
<<<<<<< HEAD
        
        for jid, data in job_data.items():
            job = SlurmBatchJob(jid)
            job.update(data)
            jobs.append(job)
        
=======

        for jid, data in job_data:
            job = SlurmBatchJob(jid)
            job.update(data)
            jobs.append(job)

>>>>>>> 2db5511d
        return jobs

    def _parse_sacct(self, data):
        """Parse stdout from sacct to a dictionary of jobs and job_data. """
        if not data:
            return {}

        jobs = dict()
        lines = iter(data.splitlines())
        header = next(lines).strip().split(self.sacct_delimiter)

        for line in lines:
            row = dict(zip(header, line.strip().split(self.sacct_delimiter)))
            match = self.job_id_pattern.match(row['JobID'])

            if match is None:
                log.info('Unable to parse sacct line: {}'.format(line))
                pass

            # Slurm job ids are <jobid>[_<arrayid>][.<taskid>]. The goal here
            # is to group all sub-jobs (tasks, array steps) under their
            # corresponding job id.
            groups = match.groupdict()
            jobid = groups['jobid']
            taskid = groups['taskid']

            if taskid is '':
                # No task id means it is a main job entry
                if jobid in jobs:
                    log.warning('Duplicate record for job: {}'.format(jobid))
                else:
                    row['_steps'] = list()
                    jobs[jobid] = row
            else:
                if jobid not in jobs:
                    jobs[jobid] = {'_steps': list()}

                jobs[jobid]['_steps'].append(row)

        log.debug('Parsed data for {} jobs'.format(len(jobs)))
        return jobs

    def build_sbatch_cmd(self, task):
        """Returns a formatted sbatch command as a list of args"""
        try:
            run = self.runner.fp.serialize()
            run_id = self.runner.fp.id
        except AttributeError:
            run = {}
            run_id = 'jetstream'

        count = next(self.count)
        job_name = '{}.{}'.format(run_id, count)

        tags = task.directives.get('tags', [])
        if isinstance(tags, str):
            tags = tags.split()

        comment = json.dumps({
            'run': run,
            'task': {
                'tid': task.tid,
                'tags': tags,
            }
        }, sort_keys=True)

        args = ['sbatch', '--parsable', '-J', job_name,
                '--comment \'{}\''.format(comment)]

        stdin, stdout, stderr = self.get_fd_paths(task)

        if stdin:
            args.extend(['--input', stdin])

        if stdout:
            args.extend(['-o', stdout])

        if stderr:
            args.extend(['-e', stdout])

        # Slurm requires that we request at least 1 cpu
        if 'cpus' in task.directives:
            args.extend(['-c', str(task.directives['cpus'])])

        if 'mem' in task.directives:
            args.extend(['--mem', str(task.directives['mem'])])

        if 'walltime' in task.directives:
            args.extend(['-t', str(task.directives['walltime'])])

        if 'sbatch_args' in task.directives:
            args.extend(task.directives['sbatch_args'])

        return args

    def build_job_script(self, cmd):
        if cmd.startswith('#!'):
            return cmd
        else:
            return '#!/bin/bash\n{}'.format(cmd)

    async def spawn(self, task):
        log.debug('Spawn: {}'.format(task))
        job = None

        try:
            if 'cmd' not in task.directives:
                task.complete(0)
                return

            await self._jobs_sem.acquire()

            # Sbatch fails when called too frequently so here is a bandaid
            time.sleep(.1)

            sbatch_cmd = self.build_sbatch_cmd(task)
            script = self.build_job_script(task.directives['cmd'])

            temp_path = tempfile.NamedTemporaryFile(delete=False)
            with open(temp_path.name, 'w') as fp:
                fp.write(script)

            sbatch_cmd.append(temp_path.name)

            cmd = ' '.join(sbatch_cmd)
            log.debug('Final command: {}'.format(cmd))

            p = await self.subprocess_run_sh(cmd, stdout=PIPE)
            jid = p.stdout.decode().strip()

            if p.returncode != 0:
                log.info('Error submitting job: {}'.format(jid))
                return task.fail(1)

            log.info("{} Slurm JobID: {}".format(task, jid))
            task.set_state(slurm_job_id=jid)

            job = self.add_jid(jid)
            rc = await job.wait()

            temp_path.close()

            if rc != 0:
                log.info('Slurm job failed {}, '
                         'saving job script at: {}'.format(
                    jid, temp_path.name))
                return task.fail(rc)
            else:
                os.remove(temp_path.name)
                return task.complete(rc)

        except CancelledError:
            if job is not None:
                await self.subprocess_run_sh('scancel {}'.format(job.jid))

            return task.complete(-15)

        finally:
            self._jobs_sem.release()


class SlurmBatchJob(object):
    states = {
        'BOOT_FAIL': 'Job terminated due to launch failure, typically due to a '
                     'hardware failure (e.g. unable to boot the node or block '
                     'and the job can not be requeued).',
        'CANCELLED': 'Job was explicitly cancelled by the user or system '
                     'administrator. The job may or may not have been '
                     'initiated.',
        'COMPLETED': 'Job has terminated all processes on all nodes with an '
                     'exit code of zero.',
        'CONFIGURING': 'Job has been allocated resources, but are waiting for '
                       'them to become ready for use (e.g. booting).',
        'COMPLETING': 'Job is in the process of completing. Some processes on '
                      'some nodes may still be active.',
        'FAILED': 'Job terminated with non-zero exit code or other failure '
                  'condition.',
        'NODE_FAIL': 'Job terminated due to failure of one or more allocated '
                     'nodes.',
        'PENDING': 'Job is awaiting resource allocation.',
        'PREEMPTED': 'Job terminated due to preemption.',
        'REVOKED': 'Sibling was removed from cluster due to other cluster '
                   'starting the job.',
        'RUNNING': 'Job currently has an allocation.',
        'SPECIAL_EXIT': 'The job was requeued in a special state. This state '
                        'can be set by users, typically in EpilogSlurmctld, if '
                        'the job has terminated with a particular exit value.',
        'STOPPED': 'Job has an allocation, but execution has been stopped with '
                   'SIGSTOP signal. CPUS have been retained by this job.',
        'SUSPENDED': 'Job has an allocation, but execution has been suspended '
                     'and CPUs have been released for other jobs.',
        'TIMEOUT': 'Job terminated upon reaching its time limit.'
    }

    active_states = {'CONFIGURING', 'COMPLETING', 'RUNNING', 'SPECIAL_EXIT',
                     'PENDING'}

    inactive_states = {'BOOT_FAIL', 'CANCELLED', 'COMPLETED', 'FAILED',
                       'NODE_FAIL', 'PREEMPTED', 'REVOKED',
                       'STOPPED', 'SUSPENDED', 'TIMEOUT'}

    failed_states = {'BOOT_FAIL', 'CANCELLED', 'FAILED', 'NODE_FAIL'}

    passed_states = {'COMPLETED'}

    def __init__(self, jid):
        self.jid = str(jid)
        self._job_data = None
        self._returncode = None
        self._is_complete = Event()

    @property
    def is_complete(self):
        return self._is_complete.is_set()

    @property
    def job_data(self):
        return self._job_data

    @job_data.setter
    def job_data(self, value):
        self._job_data = value
        state = self._job_data.get('State', '')

        if state not in self.active_states:
            try:
                if state not in self.passed_states:
                    self.returncode = 1
                else:
                    self.returncode = 0

                    # TODO
                    # Slurm sets the return code to 0 when it cancels jobs for
                    # memory issues etc.. I consider this a failure, but this
                    # may need to be revisited later.

            except KeyError:
                self.returncode = -123

    def update(self, job_data):
        self.job_data = job_data

    @property
    def returncode(self):
        return self._returncode

    @returncode.setter
    def returncode(self, value):
        self._returncode = int(value)
        self._is_complete.set()

    async def wait(self):
        try:
            await self._is_complete.wait()
        except CancelledError:
            self.cancel()

        return self.returncode

    def cancel(self):
        log.info('Scancel: {}'.format(self.jid))
        cmd_args = ('scancel', self.jid)
        return subprocess.call(cmd_args)<|MERGE_RESOLUTION|>--- conflicted
+++ resolved
@@ -147,21 +147,12 @@
     def get_jobs(self, *job_ids):
         jobs = []
         job_data = self.sacct_request(*job_ids)
-<<<<<<< HEAD
         
         for jid, data in job_data.items():
             job = SlurmBatchJob(jid)
             job.update(data)
             jobs.append(job)
         
-=======
-
-        for jid, data in job_data:
-            job = SlurmBatchJob(jid)
-            job.update(data)
-            jobs.append(job)
-
->>>>>>> 2db5511d
         return jobs
 
     def _parse_sacct(self, data):
